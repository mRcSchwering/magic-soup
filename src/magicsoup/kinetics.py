--- conflicted
+++ resolved
@@ -1,12 +1,3 @@
-<<<<<<< HEAD
-from typing import Optional
-import torch
-from magicsoup.constants import GAS_CONSTANT
-from magicsoup.containers import Protein, Molecule
-
-_EPS = 1e-5
-
-=======
 from typing import Optional, Any
 import math
 import random
@@ -215,7 +206,6 @@
             zero_value=zero_value,
         )
 
->>>>>>> 20b180b8
 
 class Kinetics:
     """
@@ -275,16 +265,6 @@
     """
 
     def __init__(
-<<<<<<< HEAD
-        self, molecules: list[Molecule], abs_temp: float = 310.0, device: str = "cpu"
-    ):
-        n = len(molecules)
-        self.n_molecules = n
-        self.n_signals = 2 * n
-        self.int_mol_map = {d.name: i for i, d in enumerate(molecules)}
-        self.ext_mol_map = {d.name: i + n for i, d in enumerate(molecules)}
-
-=======
         self,
         molecules: list[Molecule],
         reactions: list[tuple[list[Molecule], list[Molecule]]],
@@ -295,7 +275,6 @@
         workers: int = 2,
     ):
         self.abs_temp = abs_temp
->>>>>>> 20b180b8
         self.device = device
         self.abs_temp = abs_temp
 
@@ -323,8 +302,6 @@
             device=device,
         )
 
-<<<<<<< HEAD
-=======
         self.vmax_map = _LogWeightMapFact(
             max_token=one_codon_size,
             weight_range=vmax_range,
@@ -348,7 +325,6 @@
             n_molecules=len(molecules), max_token=two_codon_size, device=device
         )
 
->>>>>>> 20b180b8
     def unset_cell_params(self, cell_prots: list[tuple[int, int]]):
         """
         Set cell params for these proteins to 0.0.
@@ -385,29 +361,6 @@
             proteomes=[proteome]
         )
 
-<<<<<<< HEAD
-        cis = []
-        pis = []
-        E = []
-        Km = []
-        Vmax = []
-        A = []
-        N = []
-        for ci, pi, prot in cell_prots:
-            e, k, v, a, n = self._get_protein_params(protein=prot)
-            cis.append(ci)
-            pis.append(pi)
-            E.append(e)
-            Km.append(k)
-            Vmax.append(v)
-            A.append(a)
-            N.append(n)
-        self.E[cis, pis] = torch.tensor(E).to(self.device)
-        self.Km[cis, pis] = torch.tensor(Km).to(self.device)
-        self.Vmax[cis, pis] = torch.tensor(Vmax).to(self.device)
-        self.A[cis, pis] = torch.tensor(A).to(self.device)
-        self.N[cis, pis] = torch.tensor(N).to(self.device)
-=======
         prots: list[Protein] = []
         for pi in range(dom_types.size(1)):
             doms: list[DomainType] = []
@@ -505,7 +458,6 @@
         # N (c, p, s)
         E = torch.einsum("cps,s->cp", N, self.mol_energies)
         self.E[cell_idxs] = E
->>>>>>> 20b180b8
 
     def integrate_signals(self, X: torch.Tensor) -> torch.Tensor:
         """
@@ -623,8 +575,6 @@
             self.N = self._expand(t=self.N, n=by_n, d=1)
             self.A = self._expand(t=self.A, n=by_n, d=1)
 
-<<<<<<< HEAD
-=======
     def _get_proteome_tensors(
         self, proteomes: list[list[list[tuple[int, int, int, int, int]]]]
     ) -> tuple[torch.Tensor, torch.Tensor, torch.Tensor, torch.Tensor, torch.Tensor]:
@@ -724,7 +674,6 @@
         idxs3 = self._tensor_from(c_idxs3)  # long (c, p, d)
         return dom_types, idxs0, idxs1, idxs2, idxs3
 
->>>>>>> 20b180b8
     def _get_ln_reaction_quotients(self, X: torch.Tensor) -> torch.Tensor:
         # substrates
         smask = self.N < 0.0
