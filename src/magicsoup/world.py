from typing import Optional
import random
from itertools import product
import math
import pickle
from pathlib import Path
import torch
from magicsoup.containers import Cell, Chemistry
from magicsoup.util import moore_nghbrhd
from magicsoup.kinetics import Kinetics
from magicsoup.genetics import Genetics


class World:
    """
    This is the main object for running the simulation.
    It holds all information and includes all methods for advancing the simulation.

    Parameters:
        chemistry: The chemistry object that defines molecule species and reactions for this simulation.
        map_size: Size of world map as number of pixels in x- and y-direction.
        abs_temp: Absolute temperature in Kelvin will influence the free Gibbs energy calculation of reactions.
            Higher temperature will give the reaction quotient term higher importance.
        mol_map_init: How to initialize molecule maps (`randn` or `zeros`).
            `randn` is normally distributed N(10, 1), `zeros` is all zeros.
        start_codons: start codons which start a coding sequence (translation only happens within coding sequences).
        stop_codons: stop codons which stop a coding sequence (translation only happens within coding sequences).
        device: Device to use for tensors (see [pytorch CUDA semantics](https://pytorch.org/docs/stable/notes/cuda.html)).
            This can be used to move most calculations to a GPU.
        workers: Number of multiprocessing workers to use.
            These are used to parallelize some calculations that can only be done on the CPU.

    Most attributes on this class describe the current state of molecules and cells.
    Whenever molecules are listed or represented in one dimension, they are ordered the same way as in `chemistry.molecules`.
    Likewise, cells are always ordered the same way as in `world.cells` (see below).
    The index of a certain cell is the index of that cell in `world.cells`.
    It is the same index as `cell.idx` of a cell object you retrieved with `world.get_cell()`.
    But whenever an operation modifies the number of cells (like `world.kill_cells()` or `world.replicate_cells()`),
    cells get new indexes. Here are the most important attributes:

    Attributes:
        cells: A list of cell objects. These cell objects hold e.g. each cell's genome and proteome.
        cell_map: Boolean 2D tensor referencing which pixels are occupied by a cell.
            Dimension 0 represents the x, dimension 1 y.
        molecule_map: Float 3D tensor describing how many molecules (in mol) of each molecule species exist on every pixel in this world.
            Dimension 0 describes the molecule species. They are in the same order as `chemistry.molecules`.
            Dimension 1 represents x, dimension 2 y.
            So, `world.molecule_map[0, 1, 2]` is number of molecules of the 0th molecule species on pixel 1, 2.
        cell_molecules: Float 2D tensor describing the number of molecules (in mol) for each molecule species in each cell.
            Dimension 0 is the cell index. It is the same as in `world.cells` and the same as on a cell object (`cell.idx`).
            Dimension 1 describes the molecule species. They are in the same order as `chemistry.molecules`.
            So, `world.cell_molecules[0, 1]` represents how many mol of the 1st molecule species the 0th cell contains.
        cell_survival: Integer 1D tensor describing how many time steps each cell survived.
            This tensor is for monitoring and doesn't have any other effect.
            Cells are in the same as in `world.cells` and the same as on a cell object (`cell.idx`).
        cell_divisions: Integer 1D tensor describing how many times each cell replicated.
            This tensor is for monitoring and doesn't have any other effect.
            Cells are in the same as in `world.cells` and the same as on a cell object (`cell.idx`).

    Methods for advancing the simulation and to use during a simulation:

    - [add_random_cells()][magicsoup.world.World.add_random_cells] add new cells and place them randomly on the map
    - [replicate_cells()][magicsoup.world.World.replicate_cells] replicate existing cells
    - [update_cells()][magicsoup.world.World.update_cells] update existing cells if their genome has changed
    - [kill_cells()][magicsoup.world.World.kill_cells] kill existing cells
    - [move_cells()][magicsoup.world.World.move_cells] move existing cells to a random position in their Moore's neighborhood
    - [diffuse_molecules()][magicsoup.world.World.diffuse_molecules] let molecules diffuse and permeate by one time step
    - [degrade_molecules()][magicsoup.world.World.degrade_molecules] let molecules degrade by one time step
    - [increment_cell_survival()][magicsoup.world.World.increment_cell_survival] increment `world.cell_survival` by 1
    - [enzymatic_activity()][magicsoup.world.World.enzymatic_activity] let cell proteins work for one time step

    If you want to get a cell with all information about its contents and its current environment use [get_cell()][magicsoup.world.World.get_cell].
    During the simulation you should however work directly with the tensors mentioned above for performance reasons.

    Furthermore, there are methods for saving and loading a simulation.
    For any new simulation use [save()][magicsoup.world.World.save] once to save the whole world object (with chemistry, genetics, kinetics)
    to a pickle file. You can restore it with [from_file()][magicsoup.world.World.from_file] later on.
    Then, to save the world's state you can use [save_state()][magicsoup.world.World.save_state].
    This is a quick, lightweight save, but it only saves things that change during the simulation.
    Use [load_state()][magicsoup.world.World.load_state] to re-load a certain state.

    Finally, the `world` object carries `world.genetics`, `world.kinetics`, and `world.chemistry`
    (which is just a reference to the chemistry object that was used when initializing `world`).
    Usually, you don't need to touch them.
    But, if you want to override them or look into some details, see the docstrings of their classes for more information.
    """

    # TODO: Cell positions could be maintained in a tensor only.
    #       That way I could keep them on the GPU
    #       Often I move them from CPU to GPU, just to add them to cell.position
    #       But their actual use is always on the GPU: indexing on self.cell_map

    def __init__(
        self,
        chemistry: Chemistry,
        map_size: int = 128,
        abs_temp: float = 310.0,
        mol_map_init: str = "randn",
        start_codons: tuple[str, ...] = ("TTG", "GTG", "ATG"),
        stop_codons: tuple[str, ...] = ("TGA", "TAG", "TAA"),
        device: str = "cpu",
        workers: int = 2,
    ):
        if not torch.cuda.is_available():
            device = "cpu"

        self.device = device
        self.workers = workers
        self.map_size = map_size
        self.abs_temp = abs_temp
        self.chemistry = chemistry

        self.genetics = Genetics(
            start_codons=start_codons,
            stop_codons=stop_codons,
        )

        self.kinetics = Kinetics(
            molecules=chemistry.molecules,
            reactions=chemistry.reactions,
            abs_temp=abs_temp,
            device=self.device,
            workers=self.workers,
        )

        mol_degrads: list[float] = []
        diffusion: list[torch.nn.Conv2d] = []
        permeation: list[float] = []
        for mol in chemistry.molecules:
            mol_degrads.append(math.exp(-math.log(2) / mol.half_life))
            diffusion.append(self._get_diffuse(mol_diff_rate=mol.diffusivity))
            permeation.append(self._get_permeate(mol_perm_rate=mol.permeability))

        self.n_molecules = len(chemistry.molecules)
        self._int_mol_idxs = list(range(self.n_molecules))
        self._ext_mol_idxs = list(range(self.n_molecules, self.n_molecules * 2))
        self._mol_degrads = mol_degrads
        self._diffusion = diffusion
        self._permeation = permeation

        self._nghbrhd_map = {
            (x, y): torch.tensor(moore_nghbrhd(x, y, map_size)).to(self.device)
            for x, y in product(range(map_size), range(map_size))
        }

        self.cells: list[Cell] = []
<<<<<<< HEAD
        self.kinetics = Kinetics(
            molecules=chemistry.molecules,
            abs_temp=abs_temp,
            device=self.device,
        )

=======
>>>>>>> 20b180b8
        self.cell_map: torch.Tensor = torch.zeros(map_size, map_size).to(device).bool()
        self.cell_survival: torch.Tensor = torch.zeros(0).to(device).int()
        self.cell_divisions: torch.Tensor = torch.zeros(0).to(device).int()
        self.cell_molecules: torch.Tensor = torch.zeros(0, self.n_molecules).to(device)
        self.molecule_map: torch.Tensor = self._get_molecule_map(
            n=self.n_molecules, size=map_size, init=mol_map_init
        )

    def get_cell(
        self,
        by_idx: Optional[int] = None,
        by_label: Optional[str] = None,
        by_position: Optional[tuple[int, int]] = None,
    ) -> Cell:
        """
        Get a cell with information about its current environment.
        Raises `ValueError` if cell was not found.

        Parameters:
            by_idx: get cell by cell index (`cell.idx`)
            by_label: get cell by cell label (`cell.label`)
            by_position: get cell by position (x, y)

        Returns:
            The searched cell.

        When accessing `world.cells` directly, the cell object will not have all information.
        For performance reasons most cell attributes are maintained in tensors during the simulation.
        Only index, genome and position are kept up-to-date in the cell object during the simulation.
        When you call `world.get_cell()` all missing information will be added to the object.
        """
        idx = -1
        if by_idx is not None:
            idx = by_idx
        if by_label is not None:
            cell_labels = [d.label for d in self.cells]
            try:
                idx = cell_labels.index(by_label)
            except ValueError as err:
                raise ValueError(f"Cell {by_label} not found") from err
        if by_position is not None:
            cell_positions = [d.position for d in self.cells]
            try:
                idx = cell_positions.index(by_position)
            except ValueError as err:
                raise ValueError(f"Cell at {by_position} not found") from err

        cell = self.cells[idx]
        cell.int_molecules = self.cell_molecules[idx, :]
        cell.ext_molecules = self.molecule_map[:, cell.position[0], cell.position[1]]
        cell.n_survived_steps = int(self.cell_survival[idx].item())
        cell.n_replications = int(self.cell_divisions[idx].item())

        (cdss,) = self.genetics.translate_genomes(genomes=[cell.genome])
        cell.proteome = self.kinetics.get_proteome(proteome=cdss)

        return cell

    def add_random_cells(self, genomes: list[str]) -> list[int]:
        """
        Create new cells and place them on randomly on the map.
        All lists and tensors that reference cells will be updated.

        Parameters:
            genomes: List of genomes of the newly added cells

        Returns:
            The indexes of successfully added cells.

        Each cell will be placed randomly on the map and receive half the molecules of the pixel where it was added.
        If there are less pixels left on the cell map than cells you want to add,
        only the remaining pixels will be filled with new cells.
        """
        genomes = [d for d in genomes if len(d) > 0]
        n_new_cells = len(genomes)
        if n_new_cells == 0:
            return []

<<<<<<< HEAD
        self.cell_survival = self._expand(t=self.cell_survival, n=n_new_cells, d=0)
        self.cell_divisions = self._expand(t=self.cell_divisions, n=n_new_cells, d=0)
        self.cell_molecules = self._expand(t=self.cell_molecules, n=n_new_cells, d=0)
        self.kinetics.increase_max_cells(by_n=n_new_cells)
        self.kinetics.increase_max_proteins(max_n=max(prot_lens))
        self.kinetics.set_cell_params(cell_prots=new_params)

        # occupy positions
        self.cell_map[new_xs, new_ys] = True

        # cell is picking up half the molecules of the pxl it is born on
        pickup = self.molecule_map[:, new_xs, new_ys] * 0.5
        self.cell_molecules[new_idxs, :] += pickup.T
        self.molecule_map[:, new_xs, new_ys] -= pickup
=======
        xs, ys = self._find_free_random_positions(n_cells=n_new_cells)
        n_avail_pos = len(xs)
        if n_avail_pos == 0:
            return []

        if n_avail_pos < n_new_cells:
            n_new_cells = n_avail_pos
            random.shuffle(genomes)
            genomes = genomes[:n_new_cells]

        proteomes = self.genetics.translate_genomes(genomes=genomes)
        proteomes = [d for d in proteomes if len(d) > 0]
        n_new_cells = len(proteomes)
        if n_new_cells == 0:
            return []

        xs = xs[:n_new_cells]
        ys = ys[:n_new_cells]

        n_cells = len(self.cells)
        new_idxs = list(range(n_cells, n_cells + n_new_cells))
        for cell_i, genome, x, y in zip(new_idxs, genomes, xs, ys):
            cell = Cell(idx=cell_i, genome=genome, proteome=[], position=(x, y))
            self.cells.append(cell)

        self.cell_survival = self._expand(t=self.cell_survival, n=n_new_cells, d=0)
        self.cell_divisions = self._expand(t=self.cell_divisions, n=n_new_cells, d=0)
        self.cell_molecules = self._expand(t=self.cell_molecules, n=n_new_cells, d=0)

        n_max_prots = max(len(d) for d in proteomes)
        self.kinetics.increase_max_proteins(max_n=n_max_prots)
        self.kinetics.increase_max_cells(by_n=n_new_cells)
        self.kinetics.set_cell_params(cell_idxs=new_idxs, proteomes=proteomes)

        # occupy positions
        self.cell_map[xs, ys] = True

        # cell is picking up half the molecules of the pxl it is born on
        pickup = self.molecule_map[:, xs, ys] * 0.5
        self.cell_molecules[new_idxs, :] += pickup.T
        self.molecule_map[:, xs, ys] -= pickup
>>>>>>> 20b180b8

        return new_idxs

    def replicate_cells(self, parent_idxs: list[int]) -> list[tuple[int, int]]:
        """
        Bring cells to replicate.
        All lists and tensors that reference cells will be updated.

        Parameters:
            parent_idxs: Cell indexes of the cells that should replicate.

        Returns:
            A list of tuples of parent and child cell indexes for all successfully replicated cells.

        In this simulation the cell that was brought to replicate is the parent.
        It still lives on the same pixel.
        The child is the cell that was newly added next to the parent.
        The child will start with 0 survived steps and 0 replications,
        while the parent keeps its number of survived steps and increments its number of replications.
        Half the parent's molecules will be given to the child.

        Each child will be placed randomly next to its parent (Moore's neighborhood).
        If every pixel in the parent's Moore's neighborhood is taken the cell will not replicate.
        """
        if len(parent_idxs) == 0:
            return []

        succ_parent_idxs, child_idxs = self._replicate_cells_as_possible(
            parent_idxs=parent_idxs
        )
        self.cell_divisions[succ_parent_idxs] += 1

        n_new_cells = len(child_idxs)
        if n_new_cells == 0:
            return []

        self.cell_survival = self._expand(t=self.cell_survival, n=n_new_cells, d=0)
        self.cell_divisions = self._expand(t=self.cell_divisions, n=n_new_cells, d=0)
        self.cell_molecules = self._expand(t=self.cell_molecules, n=n_new_cells, d=0)
        self.kinetics.increase_max_cells(by_n=n_new_cells)
        self.kinetics.copy_cell_params(from_idxs=succ_parent_idxs, to_idxs=child_idxs)

        # cell shares molecules with parent
        self.cell_molecules[child_idxs] = self.cell_molecules[succ_parent_idxs]
        self.cell_molecules[child_idxs + succ_parent_idxs] *= 0.5

        return list(zip(succ_parent_idxs, child_idxs))

    def update_cells(self, genome_idx_pairs: list[tuple[str, int]]):
        """
        Update existing cells with new genomes.

        Parameters:
            genome_idx_pairs: List of tuples of genomes and cell indexes

        The indexes refer to the index of each cell that is changed.
        The genomes refer to the genome of each cell that is changed.
        `world.cells` will be updated with new genomes and proteomes.
        """
        if len(genome_idx_pairs) == 0:
            return

        kill_idxs = []
        transl_idxs = []
        genomes = []
        for genome, idx in genome_idx_pairs:
            if len(genome) > 0:
                genomes.append(genome)
                transl_idxs.append(idx)
            else:
                kill_idxs.append(idx)

        proteomes = self.genetics.translate_genomes(genomes=genomes)

        set_idxs = []
        set_proteomes = []
        for proteome, idx in zip(proteomes, transl_idxs):
            if len(proteome) > 0:
                set_proteomes.append(proteome)
                set_idxs.append(idx)
            else:
                kill_idxs.append(idx)

        max_prots = max(len(d[0]) for d in set_proteomes)
        self.kinetics.increase_max_proteins(max_n=max_prots)
        self.kinetics.set_cell_params(cell_idxs=set_idxs, proteomes=set_proteomes)
        self.kill_cells(cell_idxs=kill_idxs)

    def kill_cells(self, cell_idxs: list[int]):
        """
        Remove existing cells.
        All lists and tensors referencing cells will be updated.

        Parameters:
            cell_idxs: Indexes of the cells that should die

        Cells that are killed dump their molecule contents onto the pixel they used to live on.

        Cells will be removed from all lists and tensors that reference cells.
        Thus, after killing cells the index of some living cells will be updated.
        E.g. if there are 10 cells and you kill the cell with index 8 (the 9th cell),
        the cell that used to have index 9 (10th cell) will now have index 9.
        """
        if len(cell_idxs) == 0:
            return

        xs, ys = list(map(list, zip(*[self.cells[i].position for i in cell_idxs])))
        self.cell_map[xs, ys] = False

        spillout = self.cell_molecules[cell_idxs, :]
        self.molecule_map[:, xs, ys] += spillout.T

        keep = torch.ones(self.cell_survival.size(0), dtype=torch.bool).to(self.device)
        keep[cell_idxs] = False
        self.cell_survival = self.cell_survival[keep]
        self.cell_divisions = self.cell_divisions[keep]
        self.cell_molecules = self.cell_molecules[keep]
        self.kinetics.remove_cell_params(keep=keep)

        new_idx = 0
        new_cells = []
        for old_idx, cell in enumerate(self.cells):
            if old_idx not in cell_idxs:
                cell.idx = new_idx
                new_idx += 1
                new_cells.append(cell)
        self.cells = new_cells

    def move_cells(self, cell_idxs: list[int]):
        """
        Move cells to a random position in their Moore's neighborhood.
        If every pixel in the cells' Moore neighborhood is taken the cell will not be moved.
        `world.cell_map` will be updated.

        Parameters:
            cell_idxs: Indexes of cells that should be moved
        """
        if len(cell_idxs) == 0:
            return

        cells = [self.cells[i] for i in cell_idxs]
        self._randomly_move_cells(cells=cells)

    def enzymatic_activity(self):
        """
        Catalyze reactions for one time step.
        This includes molecule transport into or out of the cell.
        `world.molecule_map` and `world.cell_molecules` are updated.
        """
        if len(self.cells) == 0:
            return

        xs, ys = list(map(list, zip(*[d.position for d in self.cells])))
        X = torch.cat([self.cell_molecules, self.molecule_map[:, xs, ys].T], dim=1)
        X = self.kinetics.integrate_signals(X=X)

        self.molecule_map[:, xs, ys] = X[:, self._ext_mol_idxs].T
        self.cell_molecules = X[:, self._int_mol_idxs]

    @torch.no_grad()
    def diffuse_molecules(self):
        """
        Let molecules in molecule map diffuse and permeate through cell membranes
        by one time step.
        `world.molecule_map` and `world.cell_molecules` are updated.

        By how much each molcule species diffuses around the world map and permeates
        into or out of cells if defined on the `Molecule` objects itself.
        See `Molecule` for more information.
        """
        n_pxls = self.map_size**2
        for mol_i, diffuse in enumerate(self._diffusion):
            total_before = self.molecule_map[mol_i].sum()
            before = self.molecule_map[mol_i].unsqueeze(0).unsqueeze(1)
            after = diffuse(before)
            self.molecule_map[mol_i] = torch.squeeze(after, 0).squeeze(0)
            total_after = self.molecule_map[mol_i].sum()

            # attempt to fix the problem that convolusion makes a small amount of
            # molecules appear or disappear (I think because floating point)
            self.molecule_map[mol_i] += (total_before - total_after) / n_pxls
            self.molecule_map[mol_i] = self.molecule_map[mol_i].clamp(0.0)

        if len(self.cells) == 0:
            return

        xs, ys = list(map(list, zip(*[d.position for d in self.cells])))
        X = torch.cat([self.cell_molecules, self.molecule_map[:, xs, ys].T], dim=1)

        for mol_i, permeate in enumerate(self._permeation):
            d_int = X[:, mol_i] * permeate
            d_ext = X[:, mol_i + self.n_molecules] * permeate
            X[:, mol_i] += d_ext - d_int
            X[:, mol_i + self.n_molecules] += d_int - d_ext

        self.molecule_map[:, xs, ys] = X[:, self._ext_mol_idxs].T
        self.cell_molecules = X[:, self._int_mol_idxs]

    def degrade_molecules(self):
        """
        Degrade molecules in world map and cells by one time step.
        `world.molecule_map` and `world.cell_molecules` are updated.

        How quickly each molecule species degrades depends on its half life
        which is defined on the `Molecule` object of that species.
        """
        for mol_i, degrad in enumerate(self._mol_degrads):
            self.molecule_map[mol_i] *= degrad
            self.cell_molecules[:, mol_i] *= degrad

    def increment_cell_survival(self):
        """
        Increment `world.cell_survival` by 1.
        This is for monitoring and doesn't have any other effect.
        """
        idxs = list(range(len(self.cells)))
        self.cell_survival[idxs] += 1

    def save(self, rundir: Path, name: str = "world.pkl"):
        """
        Write whole world object to pickle file

        Parameters:
            rundir: Directory of the pickle file
            name: Name of the pickle file

        This is a big and slow save.
        It saves everything needed to restore the world with its chemistry and genetics.
        Use [from_file()][magicsoup.world.World.from_file] to restore it.
        For a small and quick save use [save_state()][magicsoup.world.World.save_state].
        """
        # TODO: make this JSON, txt, (except for tensors), to make it possible
        #       to continue using a different language
        #       would need to organize domain factories differently to do that
        rundir.mkdir(parents=True, exist_ok=True)
        with open(rundir / name, "wb") as fh:
            pickle.dump(self, fh)

    @classmethod
    def from_file(self, rundir: Path, name: str = "world.pkl") -> "World":
        """
        Restore previously saved world from pickle file.
        The file had to be saved with [save()][magicsoup.world.World.save].

        Parameters:
            rundir: Directory of the pickle file
            name: Name of the pickle file

        Returns:
            A new `world` instance.
        """
        with open(rundir / name, "rb") as fh:
            return pickle.load(fh)

    def save_state(self, statedir: Path):
        """
        Save current state only

        Parameters:
            statedir: Directory to store files in (there are multiple files per state)

        This is a small and quick save.
        It only saves things which change during the simulation.
        Restore a certain state with [load_state()][magicsoup.world.World.load_state].

        To restore a whole `world` object you need to save it at least once with [save()][magicsoup.world.World.save].
        Then, `world.save_state()` can be used to save different states of that world object.
        """
        statedir.mkdir(parents=True, exist_ok=True)
        torch.save(self.cell_molecules, statedir / "cell_molecules.pt")
        torch.save(self.cell_map, statedir / "cell_map.pt")
        torch.save(self.molecule_map, statedir / "molecule_map.pt")
        torch.save(self.cell_survival, statedir / "cell_survival.pt")
        torch.save(self.cell_divisions, statedir / "cell_divisions.pt")

        with open(statedir / "cells.fasta", "w", encoding="utf-8") as fh:
            lines = [
                f">{d.idx} {d.label} ({d.position[0]},{d.position[1]})\n{d.genome}"
                for d in self.cells
            ]
            fh.write("\n".join(lines))

    def load_state(self, statedir: Path, update_cell_params: bool = True):
        """
        Load a saved world state.
        The state had to be saved with [save_state()][magicsoup.world.World.save_state] previously.

        Parameters:
            statedir: Directory that contains all files of that state
            update_cell_params: Whether to update cell parameters as well.
                If you are only interested in the cells' genomes and molecules
                you can set this to `False` to make loading states faster.
        """
        cell_molecules: torch.Tensor = torch.load(statedir / "cell_molecules.pt")
        self.cell_molecules = cell_molecules.to(self.device)
        cell_map: torch.Tensor = torch.load(statedir / "cell_map.pt")
        self.cell_map = cell_map.to(torch.bool).to(self.device)
        molecule_map: torch.Tensor = torch.load(statedir / "molecule_map.pt")
        self.molecule_map = molecule_map.to(self.device)
        cell_survival: torch.Tensor = torch.load(statedir / "cell_survival.pt")
        self.cell_survival = cell_survival.to(self.device).int()
        cell_divisions: torch.Tensor = torch.load(statedir / "cell_divisions.pt")
        self.cell_divisions = cell_divisions.to(self.device).int()

        with open(statedir / "cells.fasta", "r", encoding="utf-8") as fh:
            text: str = fh.read()
            entries = [d.strip() for d in text.split(">") if len(d.strip()) > 0]

        genome_idx_pairs: list[tuple[str, int]] = []
        self.cells = []
        for entry in entries:
            descr, seq = entry.split("\n")
            names_part, pos_part = descr.split("(")
            x, y = pos_part.split(")")[0].split(",")
            names = names_part.split()
            idx = int(names[0].strip())
            pos = (int(x.strip()), int(y.strip()))
            label = names[1].strip() if len(names) > 1 else ""
            cell = Cell(idx=idx, label=label, genome=seq, proteome=[], position=pos)
            self.cells.append(cell)
            genome_idx_pairs.append((seq, idx))

        if update_cell_params:
            self.update_cells(genome_idx_pairs=genome_idx_pairs)

    def _randomly_move_cells(self, cells: list[Cell]):
        for cell in cells:
            x, y = cell.position
            nghbrhd = self._nghbrhd_map[(x, y)]
            pxls = nghbrhd[~self.cell_map[nghbrhd[:, 0], nghbrhd[:, 1]]]
            n = pxls.size(0)

            if n == 0:
                continue

            # move cells
            new_x, new_y = pxls[random.randint(0, n - 1)].tolist()
            self.cell_map[x, y] = False
            self.cell_map[new_x, new_y] = True
            cell.position = (new_x, new_y)

    def _replicate_cells_as_possible(
        self, parent_idxs: list[int]
    ) -> tuple[list[int], list[int]]:
        idx = len(self.cells)
        child_idxs = []
        successful_parent_idxs = []
        for parent_idx in parent_idxs:
            parent = self.cells[parent_idx]

            x, y = parent.position
            nghbrhd = self._nghbrhd_map[(x, y)]
            pxls = nghbrhd[~self.cell_map[nghbrhd[:, 0], nghbrhd[:, 1]]]
            n = pxls.size(0)

            if n == 0:
                continue

            new_x, new_y = pxls[random.randint(0, n - 1)].tolist()
            self.cell_map[new_x, new_y] = True

            child = parent.copy(idx=idx, position=(new_x, new_y), n_survived_steps=0)
            successful_parent_idxs.append(parent_idx)
            child_idxs.append(idx)
            self.cells.append(child)
            idx += 1

        return successful_parent_idxs, child_idxs

    def _find_free_random_positions(self, n_cells: int) -> tuple[list[int], list[int]]:
        # available spots on map
        pxls = torch.argwhere(~self.cell_map)
        n_pxls = pxls.size(0)
        if n_cells > n_pxls:
            n_cells = n_pxls

        # place cells on map
        idxs = random.sample(range(n_pxls), k=n_cells)
        chosen = pxls[idxs]
        xs, ys = chosen.T.tolist()
        return xs, ys

    def _get_molecule_map(self, n: int, size: int, init: str) -> torch.Tensor:
        args = [n, size, size]
        if init == "zeros":
            return torch.zeros(*args).to(self.device)
        if init == "randn":
            return torch.abs(torch.randn(*args) + 10.0).to(self.device)
        raise ValueError(
            f"Didnt recognize mol_map_init={init}."
            " Should be one of: 'zeros', 'randn'."
        )

    def _get_permeate(self, mol_perm_rate: float) -> float:
        if mol_perm_rate < 0.0:
            mol_perm_rate = -mol_perm_rate

        if mol_perm_rate > 1.0:
            mol_perm_rate = 1.0

        if mol_perm_rate == 0.0:
            return 0.0

        d = 1 / mol_perm_rate
        return 1 / (d + 1)

    def _get_diffuse(self, mol_diff_rate: float) -> torch.nn.Conv2d:
        if mol_diff_rate < 0.0:
            mol_diff_rate = -mol_diff_rate

        # TODO: mol_diff_rate > 1.0 could also mean expanding the kernel
        #       so that molecules can diffuse more than just 1 pxl per round
        if mol_diff_rate > 1.0:
            mol_diff_rate = 1.0

        if mol_diff_rate == 0.0:
            a = 0.0
            b = 1.0
        else:
            d = 1 / mol_diff_rate
            a = 1 / (d + 8)
            b = d * a
            b = b + 1.0 - (8 * a + b)  # try correcting inaccuracy

        # fmt: off
        kernel = torch.tensor([[[
            [a, a, a],
            [a, b, a],
            [a, a, a],
        ]]]).to(self.device)
        # fmt: on

        conv = torch.nn.Conv2d(
            in_channels=1,
            out_channels=1,
            kernel_size=3,
            padding=1,
            padding_mode="circular",
            bias=False,
            device=self.device,
        )
        conv.weight = torch.nn.Parameter(kernel, requires_grad=False)
        return conv

    def _expand(self, t: torch.Tensor, n: int, d: int) -> torch.Tensor:
        pre = t.shape[slice(d)]
        post = t.shape[slice(d + 1, t.dim())]
        zeros = torch.zeros(*pre, n, *post, dtype=t.dtype).to(self.device)
        return torch.cat([t, zeros], dim=d)

    def __repr__(self) -> str:
        kwargs = {
            "map_size": self.map_size,
            "abs_temp": self.abs_temp,
            "device": self.device,
            "workers": self.workers,
        }
        args = [f"{k}:{repr(d)}" for k, d in kwargs.items()]
        return f"{type(self).__name__}({','.join(args)})"<|MERGE_RESOLUTION|>--- conflicted
+++ resolved
@@ -144,15 +144,6 @@
         }
 
         self.cells: list[Cell] = []
-<<<<<<< HEAD
-        self.kinetics = Kinetics(
-            molecules=chemistry.molecules,
-            abs_temp=abs_temp,
-            device=self.device,
-        )
-
-=======
->>>>>>> 20b180b8
         self.cell_map: torch.Tensor = torch.zeros(map_size, map_size).to(device).bool()
         self.cell_survival: torch.Tensor = torch.zeros(0).to(device).int()
         self.cell_divisions: torch.Tensor = torch.zeros(0).to(device).int()
@@ -231,22 +222,6 @@
         if n_new_cells == 0:
             return []
 
-<<<<<<< HEAD
-        self.cell_survival = self._expand(t=self.cell_survival, n=n_new_cells, d=0)
-        self.cell_divisions = self._expand(t=self.cell_divisions, n=n_new_cells, d=0)
-        self.cell_molecules = self._expand(t=self.cell_molecules, n=n_new_cells, d=0)
-        self.kinetics.increase_max_cells(by_n=n_new_cells)
-        self.kinetics.increase_max_proteins(max_n=max(prot_lens))
-        self.kinetics.set_cell_params(cell_prots=new_params)
-
-        # occupy positions
-        self.cell_map[new_xs, new_ys] = True
-
-        # cell is picking up half the molecules of the pxl it is born on
-        pickup = self.molecule_map[:, new_xs, new_ys] * 0.5
-        self.cell_molecules[new_idxs, :] += pickup.T
-        self.molecule_map[:, new_xs, new_ys] -= pickup
-=======
         xs, ys = self._find_free_random_positions(n_cells=n_new_cells)
         n_avail_pos = len(xs)
         if n_avail_pos == 0:
@@ -288,7 +263,6 @@
         pickup = self.molecule_map[:, xs, ys] * 0.5
         self.cell_molecules[new_idxs, :] += pickup.T
         self.molecule_map[:, xs, ys] -= pickup
->>>>>>> 20b180b8
 
         return new_idxs
 
