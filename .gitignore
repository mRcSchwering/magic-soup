--- conflicted
+++ resolved
@@ -1,8 +1,4 @@
 __pycache__/
 *.pyc
-<<<<<<< HEAD
 dist/
-*.egg-info/*
-=======
-dist/
->>>>>>> c155ff0b
+*.egg-info/*